--- conflicted
+++ resolved
@@ -79,7 +79,6 @@
         )
     return 0
 
-<<<<<<< HEAD
 
 @click.option(
     "--timestamps",
@@ -101,21 +100,6 @@
         storage_name=storage_name, storage_path=storage_path
     )
     instance.add_timestamps(date=date, timestamps=parsed)
-=======
-@click.option("--timestamps", "-t",  help=constants.HELP_MAP["timestamps"], multiple = True, default = [])
-@click.option("--verbose/--silent", help=constants.HELP_MAP["verbose"], default=False)
-@click.option("--date", help = constants.HELP_MAP["date"], default = None)
-@timesheet.command(name="append", cls=locate_timesheet)
-def append(storage_name, storage_path, timestamps = [], verbose=False, date = None):
-    date = datetime.date.today() if date is None else date
-
-    if timestamps == []: 
-        timestamps = None
-    else:
-        timestamps = list(filter(datetime.time.fromisoformat, timestamps))
-    instance = Timesheet.Timesheet.load( storage_name=storage_name, storage_path=storage_path)
-    instance.add_timestamps(date = date, timestamps = timestamps)
->>>>>>> 30b95b32
     if verbose:
         click.echo(f"Added {timestamps!r} to Timesheet {storage_name!r} ")
     return 0
@@ -123,11 +107,8 @@
 
 @click.option(("--date"), help=constants.HELP_MAP["date"], default=None)
 @timesheet.command(name="summarize", cls=locate_timesheet)
-<<<<<<< HEAD
 # @click.pass_context
-=======
 #@ckick.pass_context
->>>>>>> 30b95b32
 # TODO check if these inherit defaults
 def summarize(storage_name, storage_path, date=None):
     # @storage_name.forward(locate_timesheet)
@@ -154,21 +135,13 @@
 
 @click.option("--confirm", help=constants.HELP_MAP["confirm"], default=True)
 @timesheet.command(name="delete", cls=locate_timesheet)
-<<<<<<< HEAD
 def delete(storage_name, storage_path, confirm=True):
     instance = Timesheet.Timesheet.load(
         storage_name=storage_name, storage_path=storage_path
     )
-=======
-def delete(storage_name, storage_path, confirm = True):
-    instance = Timesheet.Timesheet.load(storage_name=storage_name, storage_path=storage_path)
->>>>>>> 30b95b32
-    Timesheet.Timesheet.delete(storage_name=storage_name, path=storage_path)
-
 
 # Show saved timesheets
 @timesheet.command()
-<<<<<<< HEAD
 @click.option(
     "--storage_path",
     default=constants.STORAGE_PATH,
@@ -180,12 +153,4 @@
     )
     for k, v in f.items():
         print(f"{k}:")
-        print(v)
-=======
-@click.option("--storage_path", default =  constants.STORAGE_PATH, help = constants.HELP_MAP["storage_path"])
-def list(storage_path = constants.STORAGE_PATH): 
-    f = utils.use_shelve_file(func = lambda f: {k :v for k, v in f.items()}, path = storage_path)
-    for k, v in f.items(): 
-        print(f"{k}:")
-        print(v)
->>>>>>> 30b95b32
+        print(v)