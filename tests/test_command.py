import json
import os
from os.path import exists
import re
import datetime

import pytest

ts = "./.venv/bin/timesheet"
date = datetime.date.today().isoformat()



def test_timesheet_installed():
    assert os.path.exists(ts)


def test_create_Timesheet(helpers, tmp_path):
<<<<<<< HEAD
    """Create empty timesheet"""
    path, __ = helpers.make_paths(tmp_path, "test", "test.json")
    os.system(f"{ts} create --storage_path {path}")
    instance = os.system(f"{ts} locate-timesheet --storage_path {path}")
    #assert len(instance) == 1 and len(instance.data.values()) == 1


def test_jsonify(helpers, tmp_path):
    """Test creating a JSON output from an instance, then converting the JSON back into an instance"""
=======
    path, __ = helpers.make_paths(tmp_path, "test", "test.json")
    os.system(f"{ts} create --storage_path {path}")
    instance = os.system(f"{ts} locate-timesheet --storage_path {path}")
    # assert len(instance) == 1 and len(instance.record.values()) == 1


def test_jsonify(helpers, tmp_path):
>>>>>>> 30b95b32
    path, json_path = helpers.make_paths(tmp_path, "test", "test.json")
    os.system(
        f"{ts} create --json_path {json_path} --storage_path {path} --storage_name test"
    )
    os.system(f"{ts} jsonify test --json_path {json_path} --storage_path {path}")
    os.system(
        f"{ts} create --json_source {json_path}  --storage_name test2 --storage_path {path}2"
    )
    # breakpoint()
    first = helpers.Timesheet.load(storage_name="test", storage_path=path).record
    second = helpers.Timesheet.load(
        storage_name="test2", storage_path=f"{path}2"
    ).record
    assert all(first[k].timestamps == second[k].timestamps for k in first)


def test_delete(helpers, tmp_path):
    path, __ = helpers.make_paths(tmp_path, "test", "test.json")
    os.system(f"{ts} create --storage_path {path}")
    os.system(f"{ts} delete --storage_path {path} --storage_name timesheet1")
    try:
     os.system(f"{ts} locate_timesheet --storage_name timesheet1 --storage_path {path}")
    except KeyError: 
        return True 
    except Exception as e: 
        raise e

def test_list(helpers, tmp_path):
    storage_names = { f"test{i}" for i in range(1, 6) }
    path= helpers.test_path(tmp_path,"test")
    for name in storage_names:
        os.system(f"{ts} create --storage_path {path} --storage_name {name}")
    assert { x.group(0) for x in re.finditer(r"test\d",helpers.capture_stdout(f"{ts} list --storage_path {path}")) } == storage_names

def test_append_fresh_date(helpers, tmp_path):
    timestamps = helpers.timestamps
    path = helpers.test_path(tmp_path, "test")
    os.system(f"{ts} create --storage_path {path}")
<<<<<<< HEAD
    strings = " -t ".join(datetime.time.isoformat(ts) for ts in timestamps)
    os.system(f"{ts} append -t {strings} --storage_name timesheet1 --date {date} --storage_path {path}")
    instance = helpers.Timesheet.load(storage_name = "timesheet1", storage_path = path)
    assert instance[date].timestamps == timestamps
    
def test_append_old_date(helpers, tmp_path):
    """Add more timestamps to existing entry"""
    timestamps = helpers.timestamps.copy()
    path = helpers.test_path(tmp_path, "test")
    os.system(f"{ts} create --storage_path {path}")
    strings = helpers.timestamps_to_strings(timestamps)
    os.system(f"{ts} append -t {strings} --storage_name timesheet1 --date {date} --storage_path {path}")
    extra_timestamps = helpers.extra_timestamps
    extra_strings = helpers.timestamps_to_strings(extra_timestamps)
    os.system(f"{ts} append -t {extra_strings} --storage_name timesheet1 --date {date} --storage_path {path}")
    instance = helpers.Timesheet.load(storage_name = "timesheet1", storage_path = path)
    assert instance[date].timestamps == timestamps+ extra_timestamps


    # Test for all days in week
=======
    date = datetime.date.today().isoformat()
    strings = " -t ".join(datetime.time.isoformat(ts) for ts in timestamps)
    #breakpoint()
    os.system(f"{ts} append -t {strings} --storage_name timesheet1 --date {date} --storage_path {path}")
    instance = helpers.Timesheet.load(storage_name = "timesheet1", storage_path = path)
    assert instance[date].timestamps == timestamps
    
>>>>>>> 30b95b32
<|MERGE_RESOLUTION|>--- conflicted
+++ resolved
@@ -16,7 +16,6 @@
 
 
 def test_create_Timesheet(helpers, tmp_path):
-<<<<<<< HEAD
     """Create empty timesheet"""
     path, __ = helpers.make_paths(tmp_path, "test", "test.json")
     os.system(f"{ts} create --storage_path {path}")
@@ -24,17 +23,8 @@
     #assert len(instance) == 1 and len(instance.data.values()) == 1
 
 
-def test_jsonify(helpers, tmp_path):
-    """Test creating a JSON output from an instance, then converting the JSON back into an instance"""
-=======
-    path, __ = helpers.make_paths(tmp_path, "test", "test.json")
-    os.system(f"{ts} create --storage_path {path}")
-    instance = os.system(f"{ts} locate-timesheet --storage_path {path}")
-    # assert len(instance) == 1 and len(instance.record.values()) == 1
-
 
 def test_jsonify(helpers, tmp_path):
->>>>>>> 30b95b32
     path, json_path = helpers.make_paths(tmp_path, "test", "test.json")
     os.system(
         f"{ts} create --json_path {json_path} --storage_path {path} --storage_name test"
@@ -43,7 +33,6 @@
     os.system(
         f"{ts} create --json_source {json_path}  --storage_name test2 --storage_path {path}2"
     )
-    # breakpoint()
     first = helpers.Timesheet.load(storage_name="test", storage_path=path).record
     second = helpers.Timesheet.load(
         storage_name="test2", storage_path=f"{path}2"
@@ -73,7 +62,6 @@
     timestamps = helpers.timestamps
     path = helpers.test_path(tmp_path, "test")
     os.system(f"{ts} create --storage_path {path}")
-<<<<<<< HEAD
     strings = " -t ".join(datetime.time.isoformat(ts) for ts in timestamps)
     os.system(f"{ts} append -t {strings} --storage_name timesheet1 --date {date} --storage_path {path}")
     instance = helpers.Timesheet.load(storage_name = "timesheet1", storage_path = path)
@@ -92,14 +80,4 @@
     instance = helpers.Timesheet.load(storage_name = "timesheet1", storage_path = path)
     assert instance[date].timestamps == timestamps+ extra_timestamps
 
-
     # Test for all days in week
-=======
-    date = datetime.date.today().isoformat()
-    strings = " -t ".join(datetime.time.isoformat(ts) for ts in timestamps)
-    #breakpoint()
-    os.system(f"{ts} append -t {strings} --storage_name timesheet1 --date {date} --storage_path {path}")
-    instance = helpers.Timesheet.load(storage_name = "timesheet1", storage_path = path)
-    assert instance[date].timestamps == timestamps
-    
->>>>>>> 30b95b32
